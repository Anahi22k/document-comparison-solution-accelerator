--- conflicted
+++ resolved
@@ -11,25 +11,11 @@
         # if it is, get the user details from the EasyAuth headers
         raw_user_object = {k: v for k, v in request_headers.items()}
 
-<<<<<<< HEAD
-    user_object['user_principal_id'] = raw_user_object.get(
-        'X-Ms-Client-Principal-Id')
-    user_object['user_name'] = raw_user_object.get(
-        'X-Ms-Client-Principal-Name')
-    user_object['auth_provider'] = raw_user_object.get(
-        'X-Ms-Client-Principal-Idp')
-    user_object['auth_token'] = raw_user_object.get('X-Ms-Token-Aad-Id-Token')
-    user_object['client_principal_b64'] = raw_user_object.get(
-        'X-Ms-Client-Principal')
-    user_object['aad_id_token'] = raw_user_object.get(
-        'X-Ms-Token-Aad-Id-Token')
-=======
     user_object["user_principal_id"] = raw_user_object.get("X-Ms-Client-Principal-Id")
     user_object["user_name"] = raw_user_object.get("X-Ms-Client-Principal-Name")
     user_object["auth_provider"] = raw_user_object.get("X-Ms-Client-Principal-Idp")
     user_object["auth_token"] = raw_user_object.get("X-Ms-Token-Aad-Id-Token")
     user_object["client_principal_b64"] = raw_user_object.get("X-Ms-Client-Principal")
     user_object["aad_id_token"] = raw_user_object.get("X-Ms-Token-Aad-Id-Token")
->>>>>>> 6c983f57
 
     return user_object