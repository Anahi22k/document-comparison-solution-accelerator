--- conflicted
+++ resolved
@@ -2,23 +2,13 @@
 
 
 def get_msdefender_user_json(authenticated_user_details, request_headers):
-<<<<<<< HEAD
-    auth_provider = authenticated_user_details.get('auth_provider')
-    source_ip = request_headers.get(
-        'X-Forwarded-For', request_headers.get('Remote-Addr', ''))
-=======
     auth_provider = authenticated_user_details.get("auth_provider")
     source_ip = request_headers.get(
         "X-Forwarded-For", request_headers.get("Remote-Addr", "")
     )
->>>>>>> 6c983f57
     user_args = {
         "EndUserId": authenticated_user_details.get("user_principal_id"),
         "EndUserIdType": "EntraId" if auth_provider == "aad" else auth_provider,
-<<<<<<< HEAD
-        "SourceIp": source_ip.split(':')[0],  # remove port
-=======
         "SourceIp": source_ip.split(":")[0],  # remove port
->>>>>>> 6c983f57
     }
     return json.dumps(user_args)