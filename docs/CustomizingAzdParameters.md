## [Optional]: Customizing resource names 

By default this template will use the environment name as the prefix to prevent naming collisions within Azure. The parameters below show the default values. You only need to run the statements below if you need to change the values. 


> To override any of the parameters, run `azd env set <PARAMETER_NAME> <VALUE>` before running `azd up`. On the first azd command, it will prompt you for the environment name. Be sure to choose 3-20 charaters alphanumeric unique name. 

## Parameters

| Name                                   | Type    | Example Value                | Purpose                                                                       |
| -------------------------------------- | ------- | ---------------------------- | ----------------------------------------------------------------------------- |
| `AZURE_LOCATION`                       | string  | `japaneast` | Sets the Azure region for resource deployment.                                |
| `AZURE_ENV_NAME`                       | string  | `docgen`                   | Sets the environment name prefix for all Azure resources.                     |
| `AZURE_ENV_SECONDARY_LOCATION`         | string  | `eastus2`                  | Specifies a secondary Azure region.                                           |
| `AZURE_ENV_MODEL_DEPLOYMENT_TYPE`      | string  | `Standard`                 | Defines the model deployment type (allowed: `Standard`, `GlobalStandard`).    |
| `AZURE_ENV_MODEL_NAME`                 | string  | `gpt-4o`                   | Specifies the GPT model name (allowed: `gpt-4`, `gpt-4o`).                    |
| `AZURE_ENV_MODEL_VERSION`                 | string  | `2024-05-13`                   | Set the Azure model version (allowed values: `2024-08-06`).                    |
| `AZURE_ENV_OPENAI_API_VERSION`                 | string  | `2024-05-01-preview`                   | Specifies the API version for Azure OpenAI.                    |
| `AZURE_ENV_MODEL_CAPACITY`             | integer | `30`                         | Sets the GPT model capacity (based on what's available in your subscription). |
| `AZURE_ENV_EMBEDDING_MODEL_NAME`       | string  | `text-embedding-ada-002`   | Sets the name of the embedding model to use.                                  |
| `AZURE_ENV_IMAGETAG`       | string  | `latest`   | Set the Image tag Like (allowed values: latest, dev, hotfix)                                   |
| `AZURE_ENV_EMBEDDING_MODEL_CAPACITY`   | integer | `80`                         | Sets the capacity for the embedding model deployment.                         |
| `AZURE_ENV_LOG_ANALYTICS_WORKSPACE_ID` | string  | `<Existing Workspace Id>`  | Reuses an existing Log Analytics Workspace instead of creating a new one.     |

<<<<<<< HEAD
```shell
azd env set AZURE_ENV_SECONDARY_LOCATION eastus2
```

Change the Model Deployment Type (allowed values: Standard, GlobalStandard)

```shell
azd env set AZURE_ENV_MODEL_DEPLOYMENT_TYPE Standard
```

Set the Model Name 

```shell
azd env set AZURE_ENV_MODEL_NAME gpt-4.1
```
=======

## How to Set a Parameter
>>>>>>> 0c8dd4b1

To customize any of the above values, run the following command **before** `azd up`:

```bash
azd env set <PARAMETER_NAME> <VALUE>
```

**Example:**

```bash
azd env set AZURE_LOCATION westus2
```<|MERGE_RESOLUTION|>--- conflicted
+++ resolved
@@ -13,7 +13,7 @@
 | `AZURE_ENV_NAME`                       | string  | `docgen`                   | Sets the environment name prefix for all Azure resources.                     |
 | `AZURE_ENV_SECONDARY_LOCATION`         | string  | `eastus2`                  | Specifies a secondary Azure region.                                           |
 | `AZURE_ENV_MODEL_DEPLOYMENT_TYPE`      | string  | `Standard`                 | Defines the model deployment type (allowed: `Standard`, `GlobalStandard`).    |
-| `AZURE_ENV_MODEL_NAME`                 | string  | `gpt-4o`                   | Specifies the GPT model name (allowed: `gpt-4`, `gpt-4o`).                    |
+| `AZURE_ENV_MODEL_NAME`                 | string  | `gpt-4.1`                   | Specifies the GPT model name (allowed: `gpt-4`, `gpt-4o`).                    |
 | `AZURE_ENV_MODEL_VERSION`                 | string  | `2024-05-13`                   | Set the Azure model version (allowed values: `2024-08-06`).                    |
 | `AZURE_ENV_OPENAI_API_VERSION`                 | string  | `2024-05-01-preview`                   | Specifies the API version for Azure OpenAI.                    |
 | `AZURE_ENV_MODEL_CAPACITY`             | integer | `30`                         | Sets the GPT model capacity (based on what's available in your subscription). |
@@ -22,26 +22,10 @@
 | `AZURE_ENV_EMBEDDING_MODEL_CAPACITY`   | integer | `80`                         | Sets the capacity for the embedding model deployment.                         |
 | `AZURE_ENV_LOG_ANALYTICS_WORKSPACE_ID` | string  | `<Existing Workspace Id>`  | Reuses an existing Log Analytics Workspace instead of creating a new one.     |
 
-<<<<<<< HEAD
-```shell
-azd env set AZURE_ENV_SECONDARY_LOCATION eastus2
-```
 
-Change the Model Deployment Type (allowed values: Standard, GlobalStandard)
-
-```shell
-azd env set AZURE_ENV_MODEL_DEPLOYMENT_TYPE Standard
-```
-
-Set the Model Name 
-
-```shell
-azd env set AZURE_ENV_MODEL_NAME gpt-4.1
-```
-=======
 
 ## How to Set a Parameter
->>>>>>> 0c8dd4b1
+
 
 To customize any of the above values, run the following command **before** `azd up`:
 
