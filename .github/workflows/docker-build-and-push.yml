--- conflicted
+++ resolved
@@ -40,36 +40,16 @@
           username: ${{ secrets.ACR_DEV_USERNAME }}
           password: ${{ secrets.ACR_DEV_PASSWORD }}
 
-<<<<<<< HEAD
-      - name: Set Docker image tag
-        id: docker_tag
-        run: |
-          if [[ "${{ github.ref }}" == "refs/heads/main" ]]; then
-            echo "TAG=latest" >> $GITHUB_ENV
-          elif [[ "${{ github.ref }}" == "refs/heads/dev" ]]; then
-            echo "TAG=dev" >> $GITHUB_ENV
-          elif [[ "${{ github.ref }}" == "refs/heads/demo" ]]; then
-            echo "TAG=demo" >> $GITHUB_ENV
-          elif [[ "${{ github.ref }}" == "refs/heads/dependabotchanges" ]]; then
-            echo "TAG=dependabotchanges" >> $GITHUB_ENV
-          fi
-=======
       - name: Get current date
         id: date
         run: echo "date=$(date +'%Y-%m-%d')" >> $GITHUB_OUTPUT
->>>>>>> ae9438c9
 
       - name: Get registry
         id: registry
         run: echo "registry=${{ github.ref_name == 'main' && secrets.ACR_LOGIN_SERVER || secrets.ACR_DEV_LOGIN_SERVER }}" >> $GITHUB_OUTPUT
 
-<<<<<<< HEAD
-      - name: Build and push Docker image (Dev/Demo)
-        if: ${{ github.ref_name == 'dev' || github.ref_name == 'demo'  || github.ref_name == 'dependabotchanges' }}
-=======
       - name: Determine Tag Name Based on Branch
         id: determine_tag
->>>>>>> ae9438c9
         run: |
           if [[ "${{ github.ref_name }}" == "main" ]]; then
             echo "tagname=latest" >> $GITHUB_OUTPUT
@@ -77,6 +57,8 @@
             echo "tagname=dev" >> $GITHUB_OUTPUT
           elif [[ "${{ github.ref_name }}" == "demo" ]]; then
             echo "tagname=demo" >> $GITHUB_OUTPUT
+          elif [[ "${{ github.ref_name }}" == "dependabotchanges" ]]; then
+            echo "tagname=dependabotchanges" >> $GITHUB_OUTPUT
           else
             echo "tagname=default" >> $GITHUB_OUTPUT
         
@@ -87,7 +69,7 @@
         with:
           context: .
           file: WebApp.Dockerfile
-          push: ${{ github.ref_name == 'main' || github.ref_name == 'dev' || github.ref_name == 'demo' }}
+          push: ${{ github.ref_name == 'main' || github.ref_name == 'dev' || github.ref_name == 'demo' || github.ref_name == 'dependabotchanges' }}
           tags: |
             ${{ steps.registry.outputs.registry }}/webapp:${{ steps.determine_tag.outputs.tagname }}
             ${{ steps.registry.outputs.registry }}/webapp:${{ steps.determine_tag.outputs.tagname }}_${{ steps.date.outputs.date }}_${{ github.run_number }}