--- conflicted
+++ resolved
@@ -32,11 +32,9 @@
 
 # Define models and their minimum required capacities
 declare -A MIN_CAPACITY=(
-<<<<<<< HEAD
+
     ["OpenAI.GlobalStandard.gpt4.1"]=$GPT_MIN_CAPACITY
-=======
-    ["OpenAI.GlobalStandard.gpt-4o"]=$GPT_MIN_CAPACITY
->>>>>>> 0c8dd4b1
+
     ["OpenAI.Standard.text-embedding-ada-002"]=$TEXT_EMBEDDING_MIN_CAPACITY
 )
 
