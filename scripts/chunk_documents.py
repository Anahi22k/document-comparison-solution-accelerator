import argparse
import dataclasses
import json
import os

from azure.ai.formrecognizer import DocumentAnalysisClient
from azure.core.credentials import AzureKeyCredential
from azure.identity import DefaultAzureCredential
from azure.keyvault.secrets import SecretClient
from data_utils import chunk_directory


def get_document_intelligence_client(config, secret_client):
    print("Setting up Document Intelligence client...")
    secret_name = config.get("document_intelligence_secret_name")

    if not secret_client or not secret_name:
        print(
            "No keyvault url or secret name provided in config file. Document Intelligence client will not be set up."
        )
        return None

    endpoint = config.get("document_intelligence_endpoint")
    if not endpoint:
        print(
            "No endpoint provided in config file. Document Intelligence client will not be set up."
        )
        return None

    try:
        document_intelligence_secret = secret_client.get_secret(secret_name)
        os.environ["FORM_RECOGNIZER_ENDPOINT"] = endpoint
        os.environ["FORM_RECOGNIZER_KEY"] = document_intelligence_secret.value

        document_intelligence_credential = AzureKeyCredential(
<<<<<<< HEAD
            document_intelligence_secret.value)

        document_intelligence_client = DocumentAnalysisClient(
            endpoint, document_intelligence_credential)
=======
            document_intelligence_secret.value
        )

        document_intelligence_client = DocumentAnalysisClient(
            endpoint, document_intelligence_credential
        )
>>>>>>> 6c983f57
        print("Document Intelligence client set up.")
        return document_intelligence_client
    except Exception as e:
        print("Error setting up Document Intelligence client: {}".format(e))
        return None


if __name__ == "__main__":
    parser = argparse.ArgumentParser()
    parser.add_argument("--input_data_path", type=str, required=True)
    parser.add_argument("--output_file_path", type=str, required=True)
    parser.add_argument("--config_file", type=str, required=True)

    args = parser.parse_args()

    with open(args.config_file) as f:
        config = json.load(f)

    credential = DefaultAzureCredential()

    if type(config) is not list:
        config = [config]

    for index_config in config:
        # Keyvault Secret Client
        keyvault_url = index_config.get("keyvault_url")
        if not keyvault_url:
            print(
<<<<<<< HEAD
                "No keyvault url provided in config file. Secret client will not be set up.")
=======
                "No keyvault url provided in config file. Secret client will not be set up."
            )
>>>>>>> 6c983f57
            secret_client = None
        else:
            secret_client = SecretClient(keyvault_url, credential)

        # Optional client for cracking documents
        document_intelligence_client = get_document_intelligence_client(
<<<<<<< HEAD
            index_config, secret_client)
=======
            index_config, secret_client
        )
>>>>>>> 6c983f57

        # Crack and chunk documents
        print("Cracking and chunking documents...")

        chunking_result = chunk_directory(
            directory_path=args.input_data_path,
            num_tokens=index_config.get("chunk_size", 1024),
            token_overlap=index_config.get("token_overlap", 128),
            form_recognizer_client=document_intelligence_client,
            use_layout=index_config.get("use_layout", False),
<<<<<<< HEAD
            njobs=1)

        print(f"Processed {chunking_result.total_files} files")
        print(
            f"Unsupported formats: {chunking_result.num_unsupported_format_files} files")
        print(
            f"Files with errors: {chunking_result.num_files_with_errors} files")
=======
            njobs=1,
        )

        print(f"Processed {chunking_result.total_files} files")
        print(
            f"Unsupported formats: {chunking_result.num_unsupported_format_files} files"
        )
        print(f"Files with errors: {chunking_result.num_files_with_errors} files")
>>>>>>> 6c983f57
        print(f"Found {len(chunking_result.chunks)} chunks")

        print("Writing chunking result to {}...".format(args.output_file_path))
        with open(args.output_file_path, "w") as f:
            for chunk in chunking_result.chunks:
                id = 0
                d = dataclasses.asdict(chunk)
                # add id to documents
                d.update({"id": str(id)})
                f.write(json.dumps(d) + "\n")
                id += 1
        print("Chunking result written to {}.".format(args.output_file_path))<|MERGE_RESOLUTION|>--- conflicted
+++ resolved
@@ -33,19 +33,12 @@
         os.environ["FORM_RECOGNIZER_KEY"] = document_intelligence_secret.value
 
         document_intelligence_credential = AzureKeyCredential(
-<<<<<<< HEAD
-            document_intelligence_secret.value)
-
-        document_intelligence_client = DocumentAnalysisClient(
-            endpoint, document_intelligence_credential)
-=======
             document_intelligence_secret.value
         )
 
         document_intelligence_client = DocumentAnalysisClient(
             endpoint, document_intelligence_credential
         )
->>>>>>> 6c983f57
         print("Document Intelligence client set up.")
         return document_intelligence_client
     except Exception as e:
@@ -74,24 +67,16 @@
         keyvault_url = index_config.get("keyvault_url")
         if not keyvault_url:
             print(
-<<<<<<< HEAD
-                "No keyvault url provided in config file. Secret client will not be set up.")
-=======
                 "No keyvault url provided in config file. Secret client will not be set up."
             )
->>>>>>> 6c983f57
             secret_client = None
         else:
             secret_client = SecretClient(keyvault_url, credential)
 
         # Optional client for cracking documents
         document_intelligence_client = get_document_intelligence_client(
-<<<<<<< HEAD
-            index_config, secret_client)
-=======
             index_config, secret_client
         )
->>>>>>> 6c983f57
 
         # Crack and chunk documents
         print("Cracking and chunking documents...")
@@ -102,15 +87,6 @@
             token_overlap=index_config.get("token_overlap", 128),
             form_recognizer_client=document_intelligence_client,
             use_layout=index_config.get("use_layout", False),
-<<<<<<< HEAD
-            njobs=1)
-
-        print(f"Processed {chunking_result.total_files} files")
-        print(
-            f"Unsupported formats: {chunking_result.num_unsupported_format_files} files")
-        print(
-            f"Files with errors: {chunking_result.num_files_with_errors} files")
-=======
             njobs=1,
         )
 
@@ -119,7 +95,6 @@
             f"Unsupported formats: {chunking_result.num_unsupported_format_files} files"
         )
         print(f"Files with errors: {chunking_result.num_files_with_errors} files")
->>>>>>> 6c983f57
         print(f"Found {len(chunking_result.chunks)} chunks")
 
         print("Writing chunking result to {}...".format(args.output_file_path))
